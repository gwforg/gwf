import unittest
from unittest.mock import patch

from gwf import Target, Workflow, inputs, outputs, options


class GWFTestCase(unittest.TestCase):

    def create_patch(self, name):
        patcher = patch(name)
        thing = patcher.start()
        self.addCleanup(patcher.stop)
        return thing


<<<<<<< HEAD
def create_test_target(name='TestTarget',
                       input_files=None,
                       output_files=None,
                       opt=None,
                       workflow=None):
=======
def create_test_target(name='TestTarget', inputs=None, outputs=None, options=None, workflow=None, warn_sink=False):
>>>>>>> f2d866bb
    """A factory for `Target` objects."""
    if input_files is None:
        input_files = []
    if output_files is None:
        output_files = []
    if opt is None:
        opt = {}
    if workflow is None:
        workflow = Workflow(working_dir='/some/path')
<<<<<<< HEAD
    return Target(name, workflow) <<\
        inputs(*input_files) <<\
        outputs(*output_files) <<\
        options(**opt)
=======
    return Target(name, inputs, outputs, options, workflow, warn_sink=warn_sink)
>>>>>>> f2d866bb
<|MERGE_RESOLUTION|>--- conflicted
+++ resolved
@@ -1,7 +1,7 @@
 import unittest
 from unittest.mock import patch
 
-from gwf import Target, Workflow, inputs, outputs, options
+from gwf import Target, Workflow, inputs, outputs, options, sink
 
 
 class GWFTestCase(unittest.TestCase):
@@ -13,15 +13,12 @@
         return thing
 
 
-<<<<<<< HEAD
 def create_test_target(name='TestTarget',
                        input_files=None,
                        output_files=None,
                        opt=None,
-                       workflow=None):
-=======
-def create_test_target(name='TestTarget', inputs=None, outputs=None, options=None, workflow=None, warn_sink=False):
->>>>>>> f2d866bb
+                       workflow=None,
+                       warn_sink=True):
     """A factory for `Target` objects."""
     if input_files is None:
         input_files = []
@@ -31,11 +28,12 @@
         opt = {}
     if workflow is None:
         workflow = Workflow(working_dir='/some/path')
-<<<<<<< HEAD
-    return Target(name, workflow) <<\
+
+    target = Target(name, workflow) <<\
         inputs(*input_files) <<\
         outputs(*output_files) <<\
         options(**opt)
-=======
-    return Target(name, inputs, outputs, options, workflow, warn_sink=warn_sink)
->>>>>>> f2d866bb
+    if not warn_sink:
+        target <<= sink()
+
+    return target