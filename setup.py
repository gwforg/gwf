import os

from setuptools import find_packages, setup


# Utility function to read the README file.  Used for the
# long_description.  It's nice, because now 1) we have a top level
# README file and 2) it's easier to type in the README file than to put
# a raw string in below ...
def read(fname):
    return open(os.path.join(os.path.dirname(__file__), fname)).read()

setup(
    name="gwf",
    version="1.0.0",

    packages=find_packages(),
<<<<<<< HEAD
    entry_points={'console_scripts': [
        'gwf = gwf.cli.__main__:main',
    ]},
=======
    entry_points={
        'console_scripts': [
            'gwf = gwf.cli:CommandLineInterface.main',
        ],
        'gwf.ext': [
            'slurm = gwf.backends.slurm:SlurmBackend',
        ]
    },

>>>>>>> 871a148a
    test_suite='tests',
    install_requires=[
        "colorama",
    ],

    # metadata for upload to PyPI
    author="Thomas Mailund, Dan Søndergaard",
    author_email="mailund@birc.au.dk, das@birc.au.dk",
    license="GPLv3",
    keywords="grid computing workflow",
    url="https://mailund.github.io/gwf",
    description="A flexible, pragmatic workflow tool.",
    long_description=read('README.rst'),

    classifiers=[
        "Development Status :: 4 - Beta",
        "Environment :: Console",
        "Topic :: Utilities",
        "Topic :: System :: Distributed Computing",
        "Intended Audience :: Science/Research",
        "License :: OSI Approved :: GNU General Public License (GPLv3)",
        "Programming Language :: Python",
    ],
)<|MERGE_RESOLUTION|>--- conflicted
+++ resolved
@@ -1,5 +1,4 @@
 import os
-
 from setuptools import find_packages, setup
 
 
@@ -15,21 +14,14 @@
     version="1.0.0",
 
     packages=find_packages(),
-<<<<<<< HEAD
     entry_points={'console_scripts': [
         'gwf = gwf.cli.__main__:main',
-    ]},
-=======
-    entry_points={
-        'console_scripts': [
-            'gwf = gwf.cli:CommandLineInterface.main',
-        ],
+    ],
         'gwf.ext': [
             'slurm = gwf.backends.slurm:SlurmBackend',
-        ]
+    ]
     },
 
->>>>>>> 871a148a
     test_suite='tests',
     install_requires=[
         "colorama",
