--- conflicted
+++ resolved
@@ -83,11 +83,7 @@
     inputs = normalized_paths_property('inputs')
     outputs = normalized_paths_property('outputs')
 
-<<<<<<< HEAD
     def __init__(self, name, inputs, outputs, options, workflow, namespace=None, spec=None):
-=======
-    def __init__(self, name, inputs, outputs, options, working_dir, spec=''):
->>>>>>> bda702cb
         self.name = name
 
         self.options = options
