--- conflicted
+++ resolved
@@ -14,7 +14,7 @@
 from .exceptions import (CircularDependencyError,
                          FileProvidedByMultipleTargetsError,
                          FileRequiredButNotProvidedError, IncludeWorkflowError,
-                         InvalidNameError, TargetExistsError)
+                         InvalidNameError, TargetExistsError, InvalidTypeError)
 from .utils import (cache, dfs, get_file_timestamp, import_object,
                     is_valid_name, iter_inputs, iter_outputs, merge, timer)
 
@@ -103,6 +103,16 @@
 
     def update_target(self, target):
         target.options = self.options
+
+
+class sink(TargetOption):
+    """Specifying that a target is (intentionally) a sink."""
+
+    def __init__(self):
+        pass
+
+    def update_target(self, target):
+        target.warn_sink = False
 
 
 class Target(object):
@@ -125,11 +135,7 @@
     inputs = normalized_paths_property('inputs')
     outputs = normalized_paths_property('outputs')
 
-<<<<<<< HEAD
     def __init__(self, name, workflow, namespace=None, spec=''):
-=======
-    def __init__(self, name, inputs, outputs, options, workflow, namespace=None, spec='', warn_sink=True):
->>>>>>> f2d866bb
         self.name = name
         if not is_valid_name(self.name):
             raise InvalidNameError(
@@ -138,26 +144,10 @@
 
         self.options = {}
         self.workflow = workflow
-
-<<<<<<< HEAD
+        self.warn_sink = True
+
         self.inputs = []
         self.outputs = []
-=======
-        if not _is_valid_list(inputs):
-            raise InvalidTypeError(
-                'The argument `inputs` to target `{}` must be a list or tuple, not a string.'.format(name))
-        if not _is_valid_list(outputs):
-            raise InvalidTypeError(
-                'The argument `outputs` to target `{}` must be a list or tuple, not a string.'.format(name))
-
-        if warn_sink and not outputs:
-            logging.warning(
-                ('Target %s declares no outputs. If this is intentional, '
-                 'set warn_sink=False on the target to avoid this warning.'), self.name)
-
-        self.inputs = inputs
-        self.outputs = outputs
->>>>>>> f2d866bb
 
         self.spec = spec
 
@@ -485,6 +475,7 @@
 
         self._check_for_circular_dependencies()
         self._inherit_target_options()
+        self._check_sinks()
 
         self.file_cache = self.prepare_file_cache()
         logger.debug('Cached %d files.', len(self.file_cache))
@@ -547,6 +538,14 @@
                 if option in self.supported_options
             }
 
+    def _check_sinks(self):
+        for target in self.targets.values():
+            if target.is_sink and target.warn_sink:
+                logging.warning(
+                    ('Target %s declares no outputs. If this is intentional, '
+                     'set the option sink() for the target.'),
+                     target.name)
+
     @cache
     def should_run(self, target):
         """Return whether a target should be run or not."""
