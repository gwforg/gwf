import logging
import multiprocessing
import os
import os.path
import subprocess
import sys
import uuid
from enum import Enum
from multiprocessing import Manager
from multiprocessing.connection import Client as Client_
from multiprocessing.connection import Listener
from multiprocessing.pool import Pool

from ..conf import config
from .base import PersistableDict, UnknownDependencyError
from .base import Status
from . import Backend
from ..exceptions import BackendError, GWFError, UnsupportedOperationError


__all__ = ('Client', 'Server', 'LocalBackend',)


logger = logging.getLogger(__name__)


def _gen_task_id():
    return uuid.uuid4().hex


def catch_keyboard_interrupt(func):
    def wrapper(*args, **kwargs):
        try:
            return func(*args, **kwargs)
        except KeyboardInterrupt:
            logger.debug('Shutting down worker %s...', multiprocessing.current_process().pid)
            sys.exit(0)

    return wrapper


class ServerError(BackendError):
    pass


class LocalStatus(Enum):
    UNKNOWN = 0
    SUBMITTED = 1
    RUNNING = 2
    FAILED = 3
    COMPLETED = 4


class Request:
    def handle(self, task_queue, status_queue):
        """Handle this request."""


class SubmitRequest(Request):
    def __init__(self, target, deps, stdout_path, stderr_path):
        self.target = target
        self.deps = deps
        self.stdout_path = stdout_path
        self.stderr_path = stderr_path

    def handle(self, task_queue, status_dict):
        task_id = _gen_task_id()
        status_dict[task_id] = LocalStatus.SUBMITTED
        task_queue.put((task_id, self))
        logger.debug('Task %s was queued with id %s.', self.target.name, task_id)
        return task_id


class StatusRequest(Request):
    def handle(self, task_queue, status_dict):
        return dict(status_dict)


class Client:
    """A client for communicating with the workers."""

    def __init__(self, *args, **kwargs):
        self.client = Client_(*args, **kwargs)

    def submit(self, target, stdout_path, stderr_path, deps=None):
        if deps is None:
            deps = []
        request = SubmitRequest(target=target, deps=deps, stdout_path=stdout_path, stderr_path=stderr_path)
        self.client.send(request)
        return self.client.recv()

    def status(self):
        request = StatusRequest()
        self.client.send(request)
        return self.client.recv()

    def close(self):
        self.client.close()


class LocalBackend(Backend):
    """Backend that runs targets on a local cluster.

    To use this backend you must activate the `local` backend and start a
    local cluster (with one or more workers) that the backend can submit targets
    to. To start a cluster with two workers run the command::

        gwf -b local workers -n 2

    in the working directory of your project. The workflow file must be accessible
    to *gwf*. Thus, if your workflow file is not called `workflow.py` or the
    workflow object is not called `gwf`, you must specify this so that *gwf* can
    locate the workflow::

        gwf -f myworkflow.py:wf1 -b local workers -n 2

    If the local backend is your default backend you can of course omit the
    ``-b local`` option.

    If the ``-n`` option is omitted, *gwf* will detect the number of cores
    available and use all of them.

    To run your workflow, open another terminal and then type::

        gwf -b local run

    To stop the pool of workers press :kbd:`Control-c`.

    **Backend options:**

    * **local.host (str):** Set the host that the workers are running on (default: localhost).
    * **local.port (int):** Set the port used to connect to the workers (default: 12345).

    **Target options:**

    None available.
    """

    option_defaults = {}

<<<<<<< HEAD
    def __init__(self):
        self._tracked = PersistableDict(os.path.join('.gwf/local-backend-tracked.json'))
=======
    def __init__(self, working_dir):
        super().__init__(working_dir)
        self._tracked = PersistableDict(os.path.join(working_dir, '.gwf/local-backend-tracked.json'))
>>>>>>> 444e5c58

        host = config.get('local.host', 'localhost')
        port = config.get('local.port', 12345)
        try:
            self.client = Client((host, port))
        except ConnectionRefusedError:
            raise GWFError(
                'Local backend could not connect to workers on port {}. '
                'Workers can be started by running "gwf workers". '
                'You can read more in the documentation: '
                'http://gwf.readthedocs.io/en/latest/backends.html#local'.format(port)
            )

        self._status = self.client.status()
        for target_name, target_job_id in list(self._tracked.items()):
            if target_job_id not in self._status or self._status[target_job_id] == LocalStatus.COMPLETED:
                del self._tracked[target_name]

    def submit(self, target, dependencies):
        try:
            dependency_ids = [self._tracked[dep.name] for dep in dependencies]
        except KeyError as exc:
            key, = exc.args
            raise UnknownDependencyError(key)

        task_id = self.client.submit(
            target,
            deps=dependency_ids,
            stdout_path=self._log_path(target, 'stdout'),
            stderr_path=self._log_path(target, 'stderr')
        )
        self._tracked[target.name] = task_id
        self._status[task_id] = LocalStatus.SUBMITTED

    def cancel(self, target):
        raise UnsupportedOperationError('cancel')

    def status(self, target):
        try:
            target_job_id = self._tracked[target.name]
            target_status = self._status[target_job_id]
            if target_status == LocalStatus.RUNNING:
                return Status.RUNNING
            elif target_status == LocalStatus.SUBMITTED:
                return Status.SUBMITTED
            else:
                return Status.UNKNOWN
        except KeyError:
            return Status.UNKNOWN

    def close(self):
        self._tracked.persist()


class Worker:

    def __init__(self, status, queue, waiting):
        self.status = status
        self.queue = queue
        self.waiting = waiting

        self.run()

    @catch_keyboard_interrupt
    def run(self):
        while True:
            task_id, request = self.queue.get()

            # If the task isn't pending, it may have been resubmitted by multiple
            # tasks in different workers. We shouldn't run it twice, so we'll skip
            # it.
            if self.status[task_id] != LocalStatus.SUBMITTED:
                continue

            if not self.check_dependencies(task_id, request):
                continue

            self.handle_task(task_id, request)

    def handle_task(self, task_id, request):
        logger.debug('Task %s started target %r.', task_id, request.target)
        self.status[task_id] = LocalStatus.RUNNING

        try:
            self.execute_target(request.target, stdout_path=request.stdout_path, stderr_path=request.stderr_path)
        except:
            self.status[task_id] = LocalStatus.FAILED
            logger.error('Task %s failed.', task_id, exc_info=True)
        else:
            self.status[task_id] = LocalStatus.COMPLETED
            logger.debug('Task %s completed target %r.', task_id, request.target)
        finally:
            self.requeue_dependents(task_id)

    def check_dependencies(self, task_id, request):
        """Check dependencies before running a task.

        :return: `True` if the task can run, `False` if not."""
        any_dep_failed = any(
            self.status[dep_id] == LocalStatus.FAILED
            for dep_id in request.deps
        )

        if any_dep_failed:
            self.status[task_id] = LocalStatus.FAILED
            logger.error(
                'Task %s failed since a dependency failed.',
                task_id,
                exc_info=True
            )
            return False

        has_non_satisfied_dep = False
        for dep_id in request.deps:
            if self.status[dep_id] != LocalStatus.COMPLETED:
                logger.debug('Task %s set to wait for %s.', task_id, dep_id)

                if dep_id not in self.waiting:
                    self.waiting[dep_id] = []

                # Do this weird thing to sync the dictionary. Using
                # deps_dict[dep_id].append(...) doesn't work.
                tmp = self.waiting[dep_id]
                tmp.append((task_id, request))
                self.waiting[dep_id] = tmp

                has_non_satisfied_dep = True

        if has_non_satisfied_dep:
            return False
        return True

    def requeue_dependents(self, task_id):
        """Requeue targets that waiting on a specific task."""
        if task_id not in self.waiting:
            return

        logger.debug('Task %s has waiting dependents. Requeueing.', task_id)
        for dep_task_id, dep_request in self.waiting[task_id]:
            self.queue.put((dep_task_id, dep_request))

    def execute_target(self, target, stdout_path, stderr_path):
        env = os.environ.copy()
        env['GWF_TARGET_NAME'] = target.name

        with open(stdout_path, mode='w') as stdout_fp, open(stderr_path, mode='w') as stderr_fp:
            process = subprocess.Popen(
                ['bash'],
                stdin=subprocess.PIPE,
                stdout=stdout_fp,
                stderr=stderr_fp,
                universal_newlines=True,
                cwd=target.working_dir,
                env=env,
            )

            process.communicate(target.spec)
            if process.returncode != 0:
                raise Exception('Target {} exited with a non-zero return code.'.format(target.name))


class Server:

    def __init__(self, hostname='', port=0, num_workers=None):
        self.hostname = hostname
        self.port = port
        self.num_workers = num_workers

        self.manager = Manager()
        self.status = self.manager.dict()
        self.queue = self.manager.Queue()
        self.waiting = self.manager.dict()

    def handle_request(self, request):
        try:
            logger.debug('Received request %r.', request)
            return request.handle(self.queue, self.status)
        except:
            logger.error('Invalid request %r.', request, exc_info=True)

    def handle_client(self, conn):
        logger.debug('Accepted client connection.')
        try:
            while True:
                request = conn.recv()
                response = self.handle_request(request)
                if response is not None:
                    conn.send(response)
        except EOFError:
            logger.debug('Client connection closed.')

    def wait_for_clients(self, serv):
        while True:
            client = serv.accept()
            self.handle_client(client)

    def start(self):
        """Starts a server that controls local workers.

        Calling this function starts a pool of `num_workers` workers used to run
        targets sent to the server. The server will run indefinitely unless shut
        down by the user.
        """
        try:
            serv = Listener((self.hostname, self.port))
            workers = Pool(
                processes=self.num_workers,
                initializer=Worker,
                initargs=(self.status, self.queue, self.waiting),
            )

            logging.info('Started %s workers, listening on port %s.', self.num_workers, serv.address[1])
            self.wait_for_clients(serv)
        except OSError as e:
            if e.errno == 48:
                raise ServerError(
                    ('Could not start workers listening on port {}. '
                     'The port may already be in use.').format(self.port)
                )
        except KeyboardInterrupt:
            logging.info('Shutting down...')
            workers.close()
            workers.join()
            self.manager.shutdown()<|MERGE_RESOLUTION|>--- conflicted
+++ resolved
@@ -138,14 +138,8 @@
 
     option_defaults = {}
 
-<<<<<<< HEAD
     def __init__(self):
         self._tracked = PersistableDict(os.path.join('.gwf/local-backend-tracked.json'))
-=======
-    def __init__(self, working_dir):
-        super().__init__(working_dir)
-        self._tracked = PersistableDict(os.path.join(working_dir, '.gwf/local-backend-tracked.json'))
->>>>>>> 444e5c58
 
         host = config.get('local.host', 'localhost')
         port = config.get('local.port', 12345)
